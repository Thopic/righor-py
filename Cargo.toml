[package]
name = "righor_py"
version = "0.2.9-dev"
edition = "2021"

# See more keys and their definitions at https://doc.rust-lang.org/cargo/reference/manifest.html

[lib]
crate-type = ["cdylib"]
name = "_righor"

[dependencies]
<<<<<<< HEAD
righor = {version = "0.2.5", default-features = false, features=['py_binds', 'pyo3']}
anyhow = "1.0.76"
pyo3 = {version = "0.21", features = ["extension-module", "anyhow", "multiple-pymethods"]}
=======
righor = {path = "../righor", version = "0.2.5", default-features = false, features=['py_binds', 'pyo3']}
anyhow = "1.0.76"
pyo3 = {version = "0.21", features = ["extension-module", "anyhow", "multiple-pymethods"]}
pyo3-pylogger = {version="0.3.0"}
>>>>>>> ace7e8c2
numpy = {version = "0.21"}
approx = {version = "0.5.1"}
rayon = "1.8.1"
ndarray = {version="0.15", features = ["approx", "serde"]}
env_logger = "0.11.5"

[profile.release]
opt-level = 3
debug = true<|MERGE_RESOLUTION|>--- conflicted
+++ resolved
@@ -10,16 +10,10 @@
 name = "_righor"
 
 [dependencies]
-<<<<<<< HEAD
-righor = {version = "0.2.5", default-features = false, features=['py_binds', 'pyo3']}
-anyhow = "1.0.76"
-pyo3 = {version = "0.21", features = ["extension-module", "anyhow", "multiple-pymethods"]}
-=======
 righor = {path = "../righor", version = "0.2.5", default-features = false, features=['py_binds', 'pyo3']}
 anyhow = "1.0.76"
 pyo3 = {version = "0.21", features = ["extension-module", "anyhow", "multiple-pymethods"]}
 pyo3-pylogger = {version="0.3.0"}
->>>>>>> ace7e8c2
 numpy = {version = "0.21"}
 approx = {version = "0.5.1"}
 rayon = "1.8.1"
